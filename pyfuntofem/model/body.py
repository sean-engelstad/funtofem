--- conflicted
+++ resolved
@@ -1686,9 +1686,6 @@
 
         return aero_ids, aero_hflux, aero_loads
 
-<<<<<<< HEAD
-    def collect_coordinate_derivatives(self, comm, discipline, root=0):
-=======
     def _collect_struct_loads(self, comm, scenario, root=0):
         """
         gather the structural load and heat flux from each MPI processor onto the root
@@ -1744,7 +1741,6 @@
         return struct_ids, struct_hflux, struct_loads
 
     def collect_coordinate_derivatives(self, comm, discipline, scenarios, root=0):
->>>>>>> 1bc8519a
         """
         Write the sensitivity files for the aerodynamic and structural meshes on
         the root processor.

--- conflicted
+++ resolved
@@ -314,13 +314,9 @@
         """
         
         # check if any aerodynamic functions
-<<<<<<< HEAD
-        any_aerodynamic = any([func.analysis_type == "aerodynamic" for func in scenario.functions])
-=======
         any_aerodynamic = any(
             [func.analysis_type == "aerodynamic" for func in scenario.functions]
         )
->>>>>>> 80e84dbb
 
         ct = 0
         for function in scenario.functions:
@@ -330,11 +326,7 @@
                 if function.analysis_type != "aerodynamic":
                     start = 1
                     stop = 1
-<<<<<<< HEAD
-                    
-=======
-
->>>>>>> 80e84dbb
+
                     if ct == 1 and scenario.early_stopping and any_aerodynamic:
                         raise AssertionError(
                             "Need to register an aerodynamic function first otherwise the Adjoint early stopping criterion fails"

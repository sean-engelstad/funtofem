#!/usr/bin/env python
"""
This file is part of the package FUNtoFEM for coupled aeroelastic simulation
and design optimization.

Copyright (C) 2015 Georgia Tech Research Corporation.
Additional copyright (C) 2015 Kevin Jacobson, Jan Kiviaho and Graeme Kennedy.
All rights reserved.

FUNtoFEM is licensed under the Apache License, Version 2.0 (the "License");
you may not use this software except in compliance with the License.
You may obtain a copy of the License at

   http://www.apache.org/licenses/LICENSE-2.0

Unless required by applicable law or agreed to in writing, software
distributed under the License is distributed on an "AS IS" BASIS,
WITHOUT WARRANTIES OR CONDITIONS OF ANY KIND, either express or implied.
See the License for the specific language governing permissions and
limitations under the License.
"""

__all__ = ["FUNtoFEMnlbgs"]

import numpy as np
from mpi4py import MPI
from funtofem import TransferScheme
from ._funtofem_driver import FUNtoFEMDriver
from ..optimization.optimization_manager import OptimizationManager
from ..interface.utils.general_utils import real_norm, imag_norm

try:
    from .hermes_transfer import HermesTransfer
except:
    pass


class FUNtoFEMnlbgs(FUNtoFEMDriver):
    def __init__(
        self,
        solvers,
        comm_manager=None,
        transfer_settings=None,
        model=None,
        debug=False,
    ):
        """
        The FUNtoFEM driver for the Nonlinear Block Gauss-Seidel
        solvers for steady and unsteady coupled adjoint.

        Parameters
        ----------
        solvers: SolverManager
           the various disciplinary solvers
        comm_manager: CommManager
            manager for various discipline communicators
        transfer_settings: TransferSettings
            options of the load and displacement transfer scheme
        model: :class:`~funtofem_model.FUNtoFEMmodel`
            The model containing the design data
        """

        super(FUNtoFEMnlbgs, self).__init__(
            solvers,
            comm_manager=comm_manager,
            transfer_settings=transfer_settings,
            model=model,
            debug=debug,
        )

        return

    @property
    def manager(self, hot_start: bool = False, write_designs: bool = True):
        """
        Create an optimization manager object for this driver
        """
        return OptimizationManager(
            driver=self,
            write_designs=write_designs,
            hot_start=hot_start,
        )

    def _initialize_adjoint_variables(self, scenario, bodies):
        """
        Initialize the adjoint variables

        Parameters
        ----------
        scenario: :class:`~scenario.Scenario`
            The scenario
        bodies: :class:`~body.Body`
            List of FUNtoFEM bodies.
        """

        for body in bodies:
            body.initialize_adjoint_variables(scenario)

        return

    def _solve_steady_forward(self, scenario, steps=None):
        """
        Solve the aerothermoelastic forward analysis using the nonlinear block Gauss-Seidel algorithm.
        Aitken under-relaxation is used here for stabilty.

        Parameters
        ----------
        scenario: :class:`~scenario.Scenario`
            The current scenario
        steps: int
            Number of iterations if not set by the model
        """

        assert scenario.steady
        fail = 0

        # Determine if we're using the scenario's number of steps or the argument
        if steps is None:
            if self.model:
                steps = scenario.steps
            else:
                if self.comm.Get_rank() == 0:
                    print(
                        "No number of steps given for the coupled problem. Using default (1000)"
                    )
                steps = 1000

        # flow uncoupled steps (mainly for aerothermal and aerothermoelastic analysis)
        for step in range(1, scenario.uncoupled_steps + 1):
            # Take a step in the flow solver for (just aerodynamic iteration)
            fail = self.solvers.flow.uncoupled_iterate(
                scenario, self.model.bodies, step
            )

            # exit with failure if the flow iteration failed
            fail = self.comm.allreduce(fail)
            if fail != 0:
                if self.comm.Get_rank() == 0:
                    print("Flow solver returned fail flag")
                return fail

        # Loop over the NLBGS steps
        for step in range(scenario.uncoupled_steps + 1, steps + 1):
            # Transfer displacements and temperatures
            for body in self.model.bodies:
                body.transfer_disps(scenario)
                body.transfer_temps(scenario)

            # Take a step in the flow solver
            fail = self.solvers.flow.iterate(scenario, self.model.bodies, step)

            fail = self.comm.allreduce(fail)
            if fail != 0:
                if self.comm.Get_rank() == 0:
                    print("Flow solver returned fail flag")
                return fail

            # Transfer the loads and heat flux
            for body in self.model.bodies:
                body.transfer_loads(scenario)
                body.transfer_heat_flux(scenario)

                if self._debug:
                    struct_loads = body.get_struct_loads(scenario)
                    aero_loads = body.get_aero_loads(scenario)
                    print(f"========================================")
                    print(f"Inside nlbgs driver, step: {step}")
                    if struct_loads is not None:
                        print(f"norm of real struct_loads: {real_norm(struct_loads)}")
                        print(
                            f"norm of imaginary struct_loads: {imag_norm(struct_loads)}"
                        )
                    print(f"aero_loads: {aero_loads}")
                    if aero_loads is not None:
                        print(f"norm of real aero_loads: {real_norm(aero_loads)}")
                        print(f"norm of imaginary aero_loads: {imag_norm(aero_loads)}")
                    print(f"========================================\n", flush=True)

            # Take a step in the FEM model
            fail = self.solvers.structural.iterate(scenario, self.model.bodies, step)

            fail = self.comm.allreduce(fail)
            if fail != 0:
                if self.comm.Get_rank() == 0:
                    print("Structural solver returned fail flag")
                return fail

            # Under-relaxation for solver stability
            for body in self.model.bodies:
                body.aitken_relax(self.comm, scenario)

            # check for early stopping criterion, exit if meets criterion
            exit_early = False
            if scenario.early_stopping and step > scenario.min_forward_steps:
                all_converged = True
                for solver in self.solvers.solver_list:
                    forward_resid = abs(solver.get_forward_residual(step=step))
                    if self.comm.rank == 0:
                        print(
                            f"f2f scenario {scenario.name}, forward resid = {forward_resid}",
                            flush=True,
                        )
                    forward_tol = solver.forward_tolerance
                    if forward_resid > forward_tol:
                        all_converged = False
                        break

                if all_converged:
                    if self.comm.rank == 0:
                        print(
                            f"F2F Steady Forward analysis of scenario {scenario.name} exited early"
                        )
                        print(
                            f"\tat step {step} with tolerance {forward_resid} < {forward_tol}",
                            flush=True,
                        )
                    exit_early = True
                    break
            if exit_early:
                break

        return fail

    def _solve_steady_adjoint(self, scenario):
        """
        Solve the aeroelastic adjoint analysis using the linear block Gauss-Seidel algorithm.
        Aitken under-relaxation for stabilty.

        Parameters
        ----------
        scenario: :class:`~scenario.Scenario`
            The current scenario
        """

        assert scenario.steady
        fail = 0

        # how many steps to take for the block Gauss Seidel
        if scenario.adjoint_steps is None:
            steps = scenario.steps
        else:
            steps = scenario.adjoint_steps

        # Load the current state
        for body in self.model.bodies:
            body.transfer_disps(scenario)
            body.transfer_loads(scenario)

        # Initialize the adjoint variables
        self._initialize_adjoint_variables(scenario, self.model.bodies)

        # loop over the adjoint NLBGS solver
        for step in range(1, steps + 1):
            # Get force and heat flux terms for the flow solver
            for body in self.model.bodies:
                body.transfer_loads_adjoint(scenario)
                body.transfer_heat_flux_adjoint(scenario)

            # Iterate over the aerodynamic adjoint
            fail = self.solvers.flow.iterate_adjoint(scenario, self.model.bodies, step)

            fail = self.comm.allreduce(fail)
            if fail != 0:
                if self.comm.Get_rank() == 0:
                    print("Flow solver returned fail flag")
                return fail

            # Get the structural adjoint rhs
            for body in self.model.bodies:
                body.transfer_disps_adjoint(scenario)
                body.transfer_temps_adjoint(scenario)

            # take a step in the structural adjoint
            fail = self.solvers.structural.iterate_adjoint(
                scenario, self.model.bodies, step
            )

            fail = self.comm.allreduce(fail)
            if fail != 0:
                if self.comm.Get_rank() == 0:
                    print("Structural solver returned fail flag")
                return fail

            for body in self.model.bodies:
                body.aitken_adjoint_relax(self.comm, scenario)

            # check for early stopping criterion, exit if meets criterion
            exit_early = False
            if scenario.early_stopping and step > scenario.min_adjoint_steps:
                all_converged = True  # assume all converged until proven otherwise (then when one isn't exit for loop)
                for isolver, solver in enumerate(self.solvers.solver_list):
                    adjoint_resid = abs(solver.get_adjoint_residual(step=step))
                    adjoint_tol = solver.adjoint_tolerance

<<<<<<< HEAD
                    if self.comm.rank == 0 and adjoint_tol != np.inf:
                        print(
                            f"f2f scenario {scenario.name} adjoint resid = {adjoint_resid}",
                            flush=True,
                        )

=======
>>>>>>> f1e0b110
                    if adjoint_resid > adjoint_tol:
                        all_converged = False

                if all_converged:
                    if self.comm.rank == 0:
                        print(
                            f"F2F Steady Adjoint analysis of scenario {scenario.name}"
                        )
                        print(
                            f"\texited early at step {step} with tolerance {adjoint_resid} < {adjoint_tol}",
                            flush=True,
                        )
                    exit_early = True
                    break

            if exit_early:
                break

        self._extract_coordinate_derivatives(scenario, self.model.bodies, steps)
        return 0

    def _solve_unsteady_forward(self, scenario, steps=None):
        """
        This function solves the unsteady forward problem using NLBGS without FSI subiterations

        Parameters
        ----------
        scenario: :class:`~scenario.Scenario`
            the current scenario
        steps: int
            number of time steps if not using the value defined in the scenario

        Returns
        -------
        fail: int
            fail flag for the coupled solver

        """

        assert not scenario.steady
        fail = 0

        if not steps:
            if not self.fakemodel:
                steps = scenario.steps
            else:
                if self.comm.Get_rank() == 0:
                    print(
                        "No number of steps given for the coupled problem. Using default (1000)"
                    )
                steps = 1000

        for time_index in range(1, steps + 1):
            # Transfer displacements and temperatures
            for body in self.model.bodies:
                body.transfer_disps(scenario, time_index)
                body.transfer_temps(scenario, time_index)

            # Take a step in the flow solver
            fail = self.solvers.flow.iterate(scenario, self.model.bodies, time_index)

            fail = self.comm.allreduce(fail)
            if fail != 0:
                if self.comm.Get_rank() == 0:
                    print("Flow solver returned fail flag")
                return fail

            # Transfer the loads and heat flux
            for body in self.model.bodies:
                body.transfer_loads(scenario, time_index)
                body.transfer_heat_flux(scenario, time_index)

                if self._debug:
                    struct_loads = body.get_struct_loads(
                        scenario, time_index=time_index
                    )
                    aero_loads = body.get_aero_loads(scenario, time_index=time_index)
                    print(f"========================================")
                    print(f"Inside nlbgs driver, step: {time_index}")
                    if struct_loads is not None:
                        print(f"norm of real struct_loads: {real_norm(struct_loads)}")
                        print(
                            f"norm of imaginary struct_loads: {imag_norm(struct_loads)}"
                        )
                    if aero_loads is not None:
                        print(f"norm of real aero_loads: {real_norm(aero_loads)}")
                        print(f"norm of imaginary aero_loads: {imag_norm(aero_loads)}")
                    print(f"========================================\n", flush=True)

            # Take a step in the FEM model
            fail = self.solvers.structural.iterate(
                scenario, self.model.bodies, time_index
            )

            fail = self.comm.allreduce(fail)
            if fail != 0:
                if self.comm.Get_rank() == 0:
                    print("Structural solver returned fail flag")
                return fail

        return fail

    def _solve_unsteady_adjoint(self, scenario):
        """
        Solves the unsteady adjoint problem using LBGS without FSI subiterations

        Parameters
        ----------
        scenario: :class:`~scenario.Scenario`
            the current scenario
        steps: int
            number of time steps

        Returns
        -------
        fail: int
            fail flag

        """

        assert not scenario.steady
        fail = 0

        # how many steps to take
        steps = scenario.steps

        # Initialize the adjoint variables
        self._initialize_adjoint_variables(scenario, self.model.bodies)

        # Loop over each time step in the reverse order
        for rstep in range(1, steps + 1):
            step = steps - rstep + 1

            # load current state, affects MELD jacobians in the adjoint matrix (esp. load transfer)
            for body in self.model.bodies:
                body.transfer_disps(scenario, time_index=step)
                body.transfer_temps(scenario, time_index=step)

            self.solvers.flow.set_states(scenario, self.model.bodies, step)
            # Due to the staggering, we linearize the transfer about t_s^(n-1)
            self.solvers.structural.set_states(scenario, self.model.bodies, step - 1)

            # take a step in the structural adjoint
            fail = self.solvers.structural.iterate_adjoint(
                scenario, self.model.bodies, step
            )

            fail = self.comm.allreduce(fail)
            if fail != 0:
                if self.comm.Get_rank() == 0:
                    print("Structural solver returned fail flag")
                return fail

            for body in self.model.bodies:
                body.transfer_loads_adjoint(scenario)
                body.transfer_heat_flux_adjoint(scenario)

            fail = self.solvers.flow.iterate_adjoint(scenario, self.model.bodies, step)

            fail = self.comm.allreduce(fail)
            if fail != 0:
                if self.comm.Get_rank() == 0:
                    print("Flow solver returned fail flag")
                return fail

            for body in self.model.bodies:
                body.transfer_disps_adjoint(scenario)
                body.transfer_temps_adjoint(scenario)

            # extract and accumulate coordinate derivative every step
            self._extract_coordinate_derivatives(scenario, self.model.bodies, step)

        # end of solve loop

        # evaluate the initial conditions
        fail = self.solvers.flow.iterate_adjoint(scenario, self.model.bodies, step=0)
        fail = self.comm.allreduce(fail)
        if fail != 0:
            if self.comm.Get_rank() == 0:
                print("Flow solver returned fail flag")
            return fail

        fail = self.solvers.structural.iterate_adjoint(
            scenario, self.model.bodies, step=0
        )
        fail = self.comm.allreduce(fail)
        if fail != 0:
            if self.comm.Get_rank() == 0:
                print("Structural solver returned fail flag")
            return fail

        # extract coordinate derivative term from initial condition
        self._extract_coordinate_derivatives(scenario, self.model.bodies, step=0)

        return 0<|MERGE_RESOLUTION|>--- conflicted
+++ resolved
@@ -292,15 +292,6 @@
                     adjoint_resid = abs(solver.get_adjoint_residual(step=step))
                     adjoint_tol = solver.adjoint_tolerance
 
-<<<<<<< HEAD
-                    if self.comm.rank == 0 and adjoint_tol != np.inf:
-                        print(
-                            f"f2f scenario {scenario.name} adjoint resid = {adjoint_resid}",
-                            flush=True,
-                        )
-
-=======
->>>>>>> f1e0b110
                     if adjoint_resid > adjoint_tol:
                         all_converged = False
 
